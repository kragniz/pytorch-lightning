--- conflicted
+++ resolved
@@ -11,12 +11,7 @@
 # WITHOUT WARRANTIES OR CONDITIONS OF ANY KIND, either express or implied.
 # See the License for the specific language governing permissions and
 # limitations under the License.
-<<<<<<< HEAD
-from typing import Any, Callable, Iterator, Sequence, Tuple, Union
-=======
-import math
 from typing import Any, Callable, List, Tuple, Union
->>>>>>> d12c6cf2
 
 import torch
 from torch import Tensor
