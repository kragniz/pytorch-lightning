--- conflicted
+++ resolved
@@ -22,16 +22,12 @@
 import torch
 
 from pytorch_lightning.utilities.exceptions import MisconfigurationException
-<<<<<<< HEAD
 from pytorch_lightning.utilities.imports import (
     _module_available,
     _PYSYFT_AVAILABLE,
     _TORCHTEXT_AVAILABLE,
     is_syft_initialized,
 )
-=======
-from pytorch_lightning.utilities.imports import _compare_version, _TORCHTEXT_AVAILABLE
->>>>>>> 02fa32b7
 
 if _TORCHTEXT_AVAILABLE:
     if _compare_version("torchtext", operator.ge, "0.9.0"):
